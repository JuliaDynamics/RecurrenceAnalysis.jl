--- conflicted
+++ resolved
@@ -20,7 +20,6 @@
             $call{$T}(Dataset(x), Dataset(y), ε; kwargs...)
         end
     end
-<<<<<<< HEAD
 end
 
 function rqa(::Type{NamedTuple}, R; onlydiagonal=false, kwargs...)
@@ -64,6 +63,4 @@
             NMPRT = maximum(rthist)
         )
     end
-=======
->>>>>>> d7c5f3f9
 end