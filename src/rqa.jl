# Recurrence quantifaction analysis measures

###########################################################################################
# 0. Recurrence rate based
###########################################################################################
"""
    recurrencerate(R[; theiler])

Calculate the recurrence rate of the recurrence matrix `R`.

## Description

The recurrence rate is calculated as:

```math
RR = \\frac{1}{S} \\sum R
```

where ``S`` is the size of `R` or the region of `R` with potential recurrent points.
There is not a unique definition of that denominator, which is defined as the
full size of the matrix in many sources (e.g. [1]), whereas
in others it is adjusted to remove the points of the LOI when they are
excluded from the count [2,3].

For matrices of type `RecurrenceMatrix` or `JointRecurrenceMatrix`, where the
points around the central diagonal are usually excluded, the denominator is
adjusted to the size of the matrix outside the Theiler window
(by default equal to the LOI, and adjustable with the keyword argument `theiler`;
see [`rqa`](@ref) for details). For matrices of type `CrossRecurrenceMatrix`,
where normally all points are analyzed, the denominator is always the full
size of the matrix, regardless of the Theiler window that might be defined
(none by default).

*Hint*: to reproduce the calculations done following the formulas that use
the full size of the matrix in the denominator, use
`CrossRecurrenceMatrix(s,s,ε)` to define the recurrence matrix, instead of
`RecurrenceMatrix(s,ε)`, setting `theiler=1` (or `theiler=n` in general) to
explicitly exclude the LOI or other diagonals around it.

## References

[1] : N. Marwan *et al.*, "Recurrence plots for the analysis of complex systems",
*Phys. Reports 438*(5-6), 237-329 (2007).

[2] : C.L. Webber & J.P. Zbilut, "Recurrence Quantification Analysis of Nonlinear
Dynamical Systems", in: Riley MA & Van Orden GC, Tutorials in Contemporary
Nonlinear Methods for the Behavioral Sciences, 26-94 (2005).
URL: https://www.nsf.gov/pubs/2005/nsf05057/nmbs/nmbs.pdf

[3] : N. Marwan & C.L. Webber, "Mathematical and computational foundations of
recurrence quantifications", in: Webber, C.L. & N. Marwan (eds.), *Recurrence
Quantification Analysis. Theory and Best Practices*, Springer, pp. 3-43 (2015).
"""
function recurrencerate(R::ARM; theiler::Integer=deftheiler(R), kwargs...)::Float64
    (theiler < 0) && throw(ErrorException(
        "Theiler window length must be greater than or equal to 0"))
    if theiler == 0
        return nnz(R)/length(R)
    end
    diags_remove = -(theiler-1):(theiler-1)
    theiler_nz = 0
    for d in diags_remove
        theiler_nz += nnz(diag(R,d))
    end
    return (nnz(R) - theiler_nz)/_rrdenominator(R; theiler=theiler, kwargs...)
end

# Calculate the denominator for the recurrence rate
_rrdenominator(R::ARM; theiler=0, kwargs...) = length(R)

function _rrdenominator(R::M; theiler=0, kwargs...) where
    M<:Union{RecurrenceMatrix,JointRecurrenceMatrix}

    (theiler == 0) && (return length(R))
    k = size(R,1) - theiler
    return k*(k+1)
end

"""
    transitivity(R::AbstractRecurrenceMatrix) → T
Returns the network transitivity `T` of the ε-recurrence network `R`. Here the
recurrence plot `R` is identified as the network adjacency matrix `A`.

## Description

We quote from [^Donner2011], where the authors provide a complete description:
Transitivity is related to fundamental algebraic relationships between triples
of discrete objects. Specifically, in graph-theoretical terms, we identify the
set `X` with the set of vertices `V` , and the relation `R` with the mutual
adjacency of pairs of vertices. Hence, for a given vertex `i ∈ V` , transitivity
refers to the fact that for two other vertices `j, k ∈ V` with
`A_ij = A_ik = 1, A_jk = 1` also holds. In a general network, this is typically
not the case for all vertices. Consequently, characterising the degree of
transitivity (or, alternatively, the relative frequency of closed 3-loops, which
are commonly referred to as triangles) with respect to 
the whole network provides important information on the structural graph
properties, which may be related to important general features of the underlying
system.

The network transitivity measures the fraction of closed triangles with respect to
the number of linked triples of vertices in the whole network:

```math
<<<<<<< HEAD
\\mathcal{C} = \\frac{\textrm{number of triangles including vertex i}}{\textrm{number of triples centred on vertex i}}
=======
\\mathcal{T} = \\frac{3 \\times \\textrm{number of triangles in the network}}{\\textrm{number of linked triples of vertices}}
>>>>>>> 1d453085
```
or given the adjacency matrix `A`
```math
\\mathcal{T} = \\frac{trace(A^3)}{\\sum(A^2) - trace(A^2)}
```

## References

[^Donner2011]: R.V. Donner *et al.*, [The geometry of chaotic dynamics — a complex network perspective, Eur. Phys. J. B 84, 653–672 (2011)](https://doi.org/10.1140/epjb/e2011-10899-1)
"""
function transitivity(R::ARM)
    if size(R, 1) ≠ size(R, 2)
        @warn "Computing network transitivity of a non-square adjacency matrix is impossible"
        return NaN
    end
    R² = R.data * R.data
    numerator = zero(eltype(R²))
    for col = 1:size(R,2)
        rows = view(rowvals(R), nzrange(R,col))
        for r = rows
            numerator += R²[r, col]
        end
    end
    trans = numerator / (sum(R²) - LinearAlgebra.tr(R²))
end


###########################################################################################
# 0. Histograms
###########################################################################################
macro histogram_params(keyword, description, hist_fun)
    combined_descriptions = Dict(:average => "average of the $(description)s",
                                 :max     => "longest $(description)",
                                 :entropy => "Shannon entropy of the $(description)s")
    function_bodies = Dict(
        :average => quote
                (hist==[0]) && return 0.0
                points = (1:length(hist)) .* hist
                return sum(points)/sum(hist)
            end,
        :max => quote
                (hist==[0]) && return 0
                return length(hist)
            end,
        :entropy => quote
                (hist==[0]) && return NaN
                prob_bins = hist ./ sum(hist)
                prob_bins = prob_bins[findall(!iszero, prob_bins)]
                return -sum(prob_bins .* log.(prob_bins))
            end
        )

    ret = quote end
    for (name, param) in combined_descriptions
        fname = Symbol("$(keyword)_$(name)")
        _fname = Symbol("_$(keyword)_$(name)")
        fbody = function_bodies[name]
        doc = """
                $fname(R[; lmin=2, theiler])

            Calculate the $(param) contained in the recurrence matrix `R`,
            ruling out the lines shorter than `lmin` (2 by default) and all the
            points inside the Theiler window (see [`rqa`](@ref) for the
            default values and usage of the keyword argument `theiler`).
            """
        push!(ret.args, quote
            @doc $doc ->
            $fname(R::ARM; kwargs...) = $_fname($hist_fun(R; kwargs...))

            function $_fname(hist::Vector{<:Integer})
                $fbody
            end
        end)
    end
    return esc(ret)
end

###########################################################################################
# 1. Based on diagonal lines
###########################################################################################
@histogram_params dl "diagonal line" diagonalhistogram

"""
    determinism(R[; lmin=2, theiler])

Calculate the determinism of the recurrence matrix `R`:

## Description

The determinism is calculated as:

```math
DET = \\frac{\\sum_{l=lmin}{l P(l)}}{\\sum_{l=1}{l P(l)}} =
\\frac{\\sum_{l=lmin}{l P(l)}}{\\sum R}
```

where ``l`` stands for the lengths of diagonal lines in the matrix, and ``P(l)``
is the number of lines of length equal to ``l``.

`lmin` is set to 2 by default, and this calculation rules out all the
points inside the Theiler window (see [`rqa`](@ref) for the
default values and usage of the keyword argument `theiler`).
"""
function determinism(R::ARM; kwargs...)
    npoints = recurrencerate(R; kwargs...)*_rrdenominator(R; kwargs...)
    return _determinism(diagonalhistogram(R; kwargs...), npoints)
end

function _determinism(diag_hist::Vector{<:Integer}, npoints)::Float64
    (diag_hist==[0]) && return 0.0
    diag_points = (1:length(diag_hist)) .* diag_hist
    return sum(diag_points)/npoints
end


"""
    divergence(R[; theiler])

Calculate the divergence of the recurrence matrix `R`
(actually the inverse of [`dl_max`](@ref)).
"""
divergence(R::ARM; kwargs...) = ( 1.0/dl_max(R; kwargs...) )


"""
    trend(R[; border=10, theiler])

Calculate the trend of recurrences in the recurrence matrix `R`.

## Description

The trend is the slope of the linear regression that relates the density of
recurrent points in the diagonals parallel to the LOI and the distance between
those diagonals and the LOI. It quantifies the degree of system stationarity,
such that in recurrence plots where points "fade away" from the central diagonal,
the trend will have a negative value.

It is calculated as:

```math
TREND = 10^3\\frac{\\sum_{d=\\tau}^{\\tilde{N}}\\delta[d]\\left(RR[d]-\\langle RR[d]\\rangle\\right)}{\\sum_{d=\\tau}^{\\tilde{N}}\\delta[d]^2}
```

where ``RR[d]`` is the local recurrence rate of the diagonal ``d``,
``\\delta[d]`` is a balanced measure of the distance between that diagonal and the LOI,
``\\tau`` is the Theiler window (number of central diagonals that are excluded), and
``\\tilde{N}`` is the number of the outmost diagonal that is included.

This parameter is expressed in units of variation recurrence rate every
1000 data points, hence the factor ``10^3`` in the formula [1].

The 10 outermost diagonals (counting from the corners of the matrix)
are excluded by default to avoid "border effects". Use the keyword argument
`border` to define a different number of excluded lines, and `theiler`
to define the size of the Theiler window (see [`rqa`](@ref) for details).

*Note*: In rectangular cross-recurrence plots (i.e. when the time series that
originate them are not of the same length), the limits of the formula for TREND
are not clearly defined. For the sake of consistency, this function limits the
calculations to the biggest square matrix that contains the LOI.

## References
[1] C.L. Webber & J.P. Zbilut, "Recurrence Quantification Analysis of Nonlinear
Dynamical Systems", in: Riley MA & Van Orden GC, *Tutorials in Contemporary
Nonlinear Methods for the Behavioral Sciences*, 2005, 26-94.
https://www.nsf.gov/pubs/2005/nsf05057/nmbs/nmbs.pdf
"""
trend(R::ARM; theiler=deftheiler(R), kwargs...) =
    _trend(tau_recurrence(R); theiler=theiler, kwargs...)

function tau_recurrence(R::ARM)
    n = minimum(size(R))
    rv = rowvals(R)
    rr_τ = zeros(n)
    @inbounds for col=1:n
        for i in nzrange(R, col)
            if (r=rv[i]) ≤ n
                d = abs(r-col)
                if d==0
                    rr_τ[1] += 1.0/(n-d)
                else
                    rr_τ[d+1] += 0.5/(n-d)
                end
            end
        end
    end
    return rr_τ
end

function _trend(rr_τ::Vector; theiler=1, border=10, kwargs...)::Float64
    nmax = length(rr_τ)
    a = 1+theiler
    b = nmax-border
    numerator = denominator = 0.0
    mean_rr = mean(@view rr_τ[a:b])
    for d = a:b
        δ = d - b/2
        numerator += δ*(rr_τ[d] - mean_rr)
        denominator += δ*δ
    end
    return 1000.0*numerator/denominator
end

# Number of l-length sequences, based on diagonals
# countsequences(R::ARM; kwargs...) = countsequences(diagonalhistogram(R; kwargs...))
#
# function countsequences(diag_hist::Vector; lmin=2, kwargs...)
#     overlap = (1:length(diag_hist))' .- (lmin+1)
#     overlap[overlap .< 0] = 0
#     overlap * diag_hist
# end

###########################################################################################
# 2. Based on vertical lines
###########################################################################################

@histogram_params vl "vertical line" vl_histogram


"""
    laminarity(R[; lmin=2, theiler])

Calculate the laminarity of the recurrence matrix `R`.

## Description

The laminarity is calculated as:

```math
LAM = \\frac{\\sum_{v=lmin}{v P(l)}}{\\sum_{v=1}{v P(v)}} =
\\frac{\\sum_{v=lmin}{v P(l)}}{\\sum R}
```

where ``v`` stands for the lengths of vertical lines in the matrix, and ``P(v)``
is the number of lines of length equal to ``v``.

`lmin` is set to 2 by default, and this calculation rules out all the
points inside the Theiler window (see [`rqa`](@ref) for the
default values and usage of the keyword argument `theiler`).
"""
function laminarity(R::ARM; kwargs...)
    npoints = recurrencerate(R)*_rrdenominator(R; kwargs...)
    return _laminarity(verticalhistograms(R; kwargs...)[1], npoints)
end

_laminarity(vert_hist::Vector{<:Integer}, npoints) = _determinism(vert_hist, npoints)

"""
    trappingtime(R[; lmin=2, theiler])

Calculate the trapping time of the recurrence matrix `R`, ruling out the
lines shorter than `lmin` (2 by default) and all the
points inside the Theiler window (see [`rqa`](@ref) for the
default values and usage of the keyword argument `theiler`).

The trapping time is the average of the vertical line structures and thus equal
to [`vl_average`](@ref).
"""
trappingtime(R::ARM; kwargs...) = vl_average(R; kwargs...)

###########################################################################################
# 3. Based on recurrence times
###########################################################################################


@histogram_params rt "recurrence time" rt_histogram

"""
    meanrecurrencetime(R[; lmin=2, theiler])

Calculate the mean recurrence time of the recurrence matrix `R`, ruling out the
lines shorter than `lmin` (2 by default) and all the
points inside the Theiler window (see [`rqa`](@ref) for the
default values and usage of the keyword argument `theiler`).

Equivalent to [`rt_average`](@ref).
"""
meanrecurrencetime(R::ARM; kwargs...) = rt_average(R; kwargs...)


"""
    nmprt(R[; lmin=2, theiler])

Calculate the number of the most probable recurrence time (NMPRT), ruling out the
lines shorter than `lmin` (2 by default) and all the
points inside the Theiler window (see [`rqa`](@ref) for the
default values and usage of the keyword argument `theiler`).

This number indicates how many times the system has recurred using the recurrence
time that appears most frequently, i.e it is the maximum value of the histogram
of recurrence times [1].

## References

[1] : E.J. Ngamga *et al.* "Recurrence analysis of strange nonchaotic dynamics",
*Physical Review E*, 75(3), 036222(1-8), 2007, DOI:10.1103/physreve.75.036222

"""
nmprt(R::ARM; kwargs) = maximum(verticalhistograms(R; kwargs...)[2])

###########################################################################################
# 4. All in one
###########################################################################################

# Transient type
struct RQA
    data::Dict
end

function Base.getproperty(result::RQA, name::Symbol)
    if name === :data
        return getfield(result, :data)
    end
    @warn "x.$name is deprecated for results of `rqa`; use x[:$name] instead"
    getindex(result.data, name)
end

for f in (:getindex, :get, :length, :keys, :values, :collect, :iterate)
    @eval Base.$f(result::RQA, args...; kwargs...) = $f(result.data, args...; kwargs...)
end

Dict(rqa::RQA) = rqa.data

function Base.show(io::IO, mime::MIME"text/plain", result::RQA)
    print(io, "RQA parameters in ")
    show(io, mime, result.data)
end

"""
    rqa(R; kwargs...)

Calculate all RQA parameters of a recurrence matrix `R`. See the functions
referred to below for the definition of
the different parameters and the default values of the arguments.
Using this function is much more efficient than calling all individual functions
one by one.

## Return
The returned value contains the following entries,
which can be retrieved as from a dictionary (e.g. `results[:RR]`, etc.):

* `:RR`: recurrence rate (see [`recurrencerate`](@ref))
* `:TRANS`: transitivity (see [`transitivity`](@ref))
* `:DET`: determinsm (see [`determinism`](@ref))
* `:L`: average length of diagonal structures (see [`dl_average`](@ref))
* `:Lmax`: maximum length of diagonal structures (see [`dl_max`](@ref))
* `:DIV`: divergence (see [`divergence`](@ref))
* `:ENTR`: entropy of diagonal structures (see [`dl_entropy`](@ref))
* `:TREND`: trend of recurrences (see [`trend`](@ref))
* `:LAM`: laminarity (see [`laminarity`](@ref))
* `:TT`: trapping time (see [`trappingtime`](@ref))
* `:Vmax`: maximum length of vertical structures (see [`vl_max`](@ref))
* `:VENTR`: entropy of vertical structures (see [`vl_entropy`](@ref))
* `:MRT`: mean recurrence time (see [`meanrecurrencetime`](@ref))
* `:RTE` recurrence time entropy (see [`rt_entropy`](@ref))
* `:NMPRT`: number of the most probable recurrence time (see [`nmprt`](@ref))

All the parameters returned by `rqa` are `Float64` numbers,
even for parameters like `:Lmax`, `:Vmax` or `:NMPRT` which are integer values.
In the case of empty histograms (e.g. no existing vertical lines
less than the keyword `lminvert`) the average and maximum values
(`:L`, `:Lmax`, `:TT`, `:Vmax`, `:MRT`)
are returned as `0.0` but their respective entropies (`:ENTR`, `:VENTR`, `:RTE`)
are returned as `NaN`.
`:TRANS` is only returned when the input is a square matrix.

## Keyword Arguments

Standard keyword arguments are the ones accepted by the functions listed below,
i.e. `theiler`, `lmin`, and `border`:

* `theiler` is used to define a "Theiler window" around the central diagonal or
  "line of identity" (LOI): a region of points that are excluded in the calculation
  of RQA parameters, in order to rule out self-recurrences and apparent recurrences
  for smooth or high resolution data. The LOI is excluded by default for matrices
  of the types `RecurrenceMatrix` or `JointRecurrenceMatrix`, but it is included
  for matrices of the type `CrossRecurrenceMatrix`. `theiler=0` means that the
  whole matrix is scanned for lines. `theiler=1` means that the LOI is excluded.
  In general, `theiler=n` means that the `n` central diagonals are excluded
  (at both sides of the LOI, i.e. actually `2n-1` diagonals are excluded).

* `lmin` is used to define the minimum line length in the parameters that
  describe the distributions of diagonal or vertical lines (it is set as 2 by
  default).

* `border` is used to avoid border effects in the calculation of `:TREND`
  (cf. [`trend`](@ref)).

In addition `theilerdiag`, `lmindiag` may be used to
declare specific values that override the values of `theiler` and `lmin` in the
calculation of parameters related to diagonal structures. Likewise, `theilervert` and
`lminvert` can be used for the calculation of parameters related to vertical
structures.

The keyword argument `onlydiagonal` (`false` by default) can be set to `true`
in order to restrict the analysis to the recurrence rate and the parameters related
to diagonal structures (`:RR`, `:DET`, `:L`, `:Lmax`, `:DIV` and `:ENTR`), which makes
this function slightly faster.

## Transitional note on the returned type

In older versions, the `rqa` function returned a `NamedTuple`,
and in future versions it is planned to return a `Dict` instead.
In both cases, the results can be indexed with square brackets and `Symbol` keys,
as `result[:RR]`, `result[:DET]`, etc.
However, named tuples can also be indexed with "dot syntax", e.g. `result.RR`,
whereas this will not be possible with dictionaries, and there are other
differences in the indexing and iteration of those two types.

In order to facilitate the transition between versions, this function currently
returns a `RQA` object that essentially works as a dictionary, but can
also be indexed with the dot syntax (logging a deprecation warning).
The returned type can also be specified as a first argument of `rqa`
in order to replicate the output of different versions:

* `rqa(NamedTuple, R...)` to obtain the output of the older version (as in 1.3).
* `rqa(Dict, R...)` to obtain the output of the planned future version.
* `rqa(RQA, R...)` to obtain the default current output (same as `rqa(R...)`)

"""
rqa(R; kwargs...) = rqa(RQA, R; kwargs...)

function rqa(::Type{RQA}, R; kwargs...)
    rqa_dict = rqa(Dict, R; kwargs...)
    RQA(rqa_dict)
end

function rqa(::Type{Dict}, R; onlydiagonal=false, kwargs...)
    # Parse arguments for diagonal and vertical structures
    kw_d = Dict(kwargs)
    haskey(kw_d, :theilerdiag) && (kw_d[:theiler] = kw_d[:theilerdiag])
    haskey(kw_d, :lmindiag) && (kw_d[:lmin] = kw_d[:lmindiag])
    dhist = diagonalhistogram(R; kw_d...)
    rr_d = recurrencerate(R; kw_d...)
    if onlydiagonal
        return Dict{Symbol, Float64}(
            :RR    => recurrencerate(R; kwargs...),
            :DET   => _determinism(dhist, rr_d*_rrdenominator(R; kw_d...)),
            :L     => _dl_average(dhist),
            :Lmax  => _dl_max(dhist),
            :DIV   => 1.0/_dl_max(dhist),
            :ENTR  => _dl_entropy(dhist)
        )
   else
        kw_v = Dict(kwargs)
        haskey(kw_v, :theilervert) && (kw_v[:theiler] = kw_v[:theilervert])
        haskey(kw_v, :lminvert) && (kw_v[:lmin] = kw_v[:lminvert])
        vhist, rthist = verticalhistograms(R; kw_v...)
        rr_v = recurrencerate(R; kw_v...)
        rqa_dict = Dict{Symbol, Float64}(
            :RR    => rr_d,
            :DET   => _determinism(dhist, rr_d*_rrdenominator(R; kw_v...)),
            :L     => _dl_average(dhist),
            :Lmax  => _dl_max(dhist),
            :DIV   => 1.0/_dl_max(dhist),
            :ENTR  => _dl_entropy(dhist),
            :TREND => trend(R; kw_d...),
            :LAM   => _laminarity(vhist, rr_v*_rrdenominator(R; kw_v...)),
            :TT    => _vl_average(vhist),
            :Vmax  => _vl_max(vhist),
            :VENTR => _vl_entropy(vhist),
            :MRT   => _rt_average(rthist),
            :RTE   => _rt_entropy(rthist),
            :NMPRT => maximum(rthist)
        )
        if size(R, 1) == size(R, 2)
            rqa_dict[:TRANS] = transitivity(R)
        end
        return rqa_dict
    end
end<|MERGE_RESOLUTION|>--- conflicted
+++ resolved
@@ -101,11 +101,7 @@
 the number of linked triples of vertices in the whole network:
 
 ```math
-<<<<<<< HEAD
-\\mathcal{C} = \\frac{\textrm{number of triangles including vertex i}}{\textrm{number of triples centred on vertex i}}
-=======
 \\mathcal{T} = \\frac{3 \\times \\textrm{number of triangles in the network}}{\\textrm{number of linked triples of vertices}}
->>>>>>> 1d453085
 ```
 or given the adjacency matrix `A`
 ```math
