#=
In this file the core computations for creating a recurrence matrix
are defined (via multiple dispatch).

The low level interface is contained in the function
`recurrence_matrix`, and this is where any specialization should happen.
=#
################################################################################
# AbstractRecurrenceMatrix type hierarchy and extensions of methods
################################################################################
const FAN = NeighborNumber
export FAN

abstract type AbstractRecurrenceMatrix{T} end
const ARM = AbstractRecurrenceMatrix

struct RecurrenceMatrix{T} <: AbstractRecurrenceMatrix{T}
    data::SparseMatrixCSC{Bool,Int}
end
struct CrossRecurrenceMatrix{T} <: AbstractRecurrenceMatrix{T}
    data::SparseMatrixCSC{Bool,Int}
end
struct JointRecurrenceMatrix{T} <: AbstractRecurrenceMatrix{T}
    data::SparseMatrixCSC{Bool,Int}
end

function Base.summary(R::AbstractRecurrenceMatrix)
    N = nnz(R.data)
    return "$(nameof(typeof(R))) of size $(size(R.data)) with $N entries"
end
Base.show(io::IO, R::AbstractRecurrenceMatrix) = println(io, summary(R))

# Propagate used functions:
begin
    extentions = [
        (:Base, (:getindex, :size, :length, :view, :iterate,
            :eachindex, :axes, :CartesianIndices)),
        (:LinearAlgebra, (:diag, :triu, :tril, :issymmetric)),
        (:SparseArrays, (:nnz, :rowvals, :nzrange, :nonzeros))
    ]
    for (M, fs) in extentions
        for f in fs
            @eval $M.$(f)(x::ARM, args...) = $(f)(x.data, args...)
        end
    end
end

for operator in [:(==), :(!=)]
    @eval Base.$operator(x::ARM, y::ARM) = $operator(x.data, y.data)
end

LinearAlgebra.issymmetric(::RecurrenceMatrix{WithinRange}) = true
LinearAlgebra.issymmetric(::JointRecurrenceMatrix{WithinRange}) = true
LinearAlgebra.issymmetric(::ARM) = false

# column values in sparse matrix (parallel to rowvals)
function colvals(x::SparseMatrixCSC)
    cv = zeros(Int, nnz(x))
    @inbounds for c in axes(x,2)
        cv[nzrange(x,c)] .= c
    end
    cv
end
colvals(x::ARM) = colvals(x.data)

# Convert to matrices
Base.Array{T}(R::ARM) where T = Matrix{T}(R.data)
Base.Matrix{T}(R::ARM) where T = Matrix{T}(R.data)
Base.Array(R::ARM) = Matrix(R.data)
Base.Matrix(R::ARM) = Matrix(R.data)
SparseArrays.SparseMatrixCSC{T}(R::ARM) where T = SparseMatrixCSC{T}(R.data)
SparseArrays.SparseMatrixCSC(R::ARM) = SparseMatrixCSC(R.data)

################################################################################
# Concrete Implementations & Documentation
################################################################################
"""
    RecurrenceMatrix(x, ε::Real; kwargs...)

Create a recurrence matrix from trajectory `x` (either a `Dataset` or a `Vector`)
and with distance threshold `ε`.
Objects of type `<:AbstractRecurrenceMatrix` are displayed as a [`recurrenceplot`](@ref).
See the description below for the behavior of the `FAN` version.

See also: [`CrossRecurrenceMatrix`](@ref), [`JointRecurrenceMatrix`](@ref) and
use [`recurrenceplot`](@ref) to turn the result of these functions into a plottable format.

## Keyword Arguments
* `metric = "euclidean"` : metric of the distances, either `Metric` or a string,
   as in [`distancematrix`](@ref).
* `scale = 1` : a function of the distance matrix (see [`distancematrix`](@ref)),
  or a fixed number, used to scale the value of `ε`. Typical choices are
  `maximum` or `mean`, such that the threshold `ε` is defined as a ratio of the
  maximum or the mean distance between data points, respectively (using
  `mean` or `maximum` calls specialized versions that are faster than the naive
  approach).  Use `1` to keep the distances unscaled (default).
* `fixedrate::Bool = false` : a flag that indicates if `ε` should be
  taken as a target fixed recurrence rate (see [`recurrencerate`](@ref)).
  If `fixedrate` is set to `true`, `ε` must be a value between 0 and 1,
  and `scale` is ignored.
* `parallel::Bool` : whether to parallelize the computation of the recurrence
   matrix using threads. Default depends on available threads and length of `x`.

## Description

The recurrence matrix is a numeric representation of a recurrence plot,
described in detail in [^Marwan2007] and [^Marwan2015]. It represents a square
a sparse square matrix of Boolean values that quantifies recurrences in the trajectory,
i.e., points where the trajectory returns close to itself.
If `d(x[i], x[j]) ≤ ε` (with `d` the distance function),
then the entry `(i, j)` of the matrix will have a `true`
value. The criteria to evaluate distances between data points are defined
based on the keyword arguments.

<<<<<<< HEAD
[^Marwan2007]:
    N. Marwan *et al.*, "Recurrence plots for the analysis of complex systems",
    [Phys. Reports 438*(5-6), 237-329 (2007)](https://doi.org/10.1016/j.physrep.2006.11.001)
=======
    RecurrenceMatrix{FAN}(x, k::Int; kwargs...)

The parametrized constructor `RecurrenceMatrix{FAN}` creates the recurrence matrix
with a fixed number of `k` neighbors for each point in the phase space, i.e. the number
of recurrences is the same for all columns of the recurrence matrix.
In such case, `ε` is taken as the target fixed local recurrence rate,
defined as a value between 0 and 1, and `scale` and `fixedrate` are ignored.
This is often referred to in the literature as the method of "Fixed Amount of Nearest Neighbors"
(or FAN for short). 

`FAN` is nothing more than an alias of [`NeighborNumber`](@ref).
If no parameter is specified, `RecurrenceMatrix` returns a
`RecurrenceMatrix{WithinRange}` object, meaning that recurrences will be taken
for pairs of data points whose distance is ≤ `ε`. Note that while recurrence matrices
with neighbors defined within a given range are always symmetric, those defined
by a fixed amount of neighbors can be non-symmetric.

See also: [`CrossRecurrenceMatrix`](@ref), [`JointRecurrenceMatrix`](@ref) and
use [`recurrenceplot`](@ref) to turn the result of these functions into a plottable format.

## References
[1] : N. Marwan *et al.*, "Recurrence plots for the analysis of complex systems",
*Phys. Reports 438*(5-6), 237-329 (2007).
[DOI:10.1016/j.physrep.2006.11.001](https://doi.org/10.1016/j.physrep.2006.11.001)
>>>>>>> 173e3dbf

[^Marwan2015]:
    N. Marwan & C.L. Webber, *Recurrence Quantification Analysis. Theory and Best Practices*
    [Springer (2015)](https://link.springer.com/book/10.1007/978-3-319-07155-8)
"""
function RecurrenceMatrix{WithinRange}(x, ε; metric = DEFAULT_METRIC,
    parallel::Bool = length(x) > 500 && Threads.nthreads() > 1,
    kwargs...)
    m = getmetric(metric)
    s = resolve_scale(x, m, ε; kwargs...)
    m = recurrence_matrix(x, m, s, Val(parallel))
    return RecurrenceMatrix{WithinRange}(m)
end

RecurrenceMatrix(args...; kwargs...) = RecurrenceMatrix{WithinRange}(args...; kwargs...)

"""
    RecurrenceMatrix{FAN}(x, k::Int; metric = Euclidean(), parallel::Bool)

The parametrized constructor `RecurrenceMatrix{FAN}` creates the recurrence matrix
with a fixed number of `k` neighbors for each point in the phase space, i.e. the number
of recurrences is the same for all columns of the recurrence matrix.
In such case, `ε` is taken as the target fixed local recurrence rate,
defined as a value between 0 and 1, and `scale` and `fixedrate` are ignored.
This is often referred to in the literature as the method of
"Fixed Amount of Nearest Neighbors" (or FAN for short).

`FAN` is nothing more than an alias of [`NeighborNumber`](@ref).
If it isn't specified, `RecurrenceMatrix` returns a
`RecurrenceMatrix{WithinRange}` object, meaning that recurrences will be taken
for pairs of data points whose distance is ≤ `ε`. Note that while recurrence matrices
with neighbors defined within a given range are always symmetric, those defined
by a fixed amount of neighbors can be non-symmetric.
"""
function RecurrenceMatrix{NeighborNumber}(x, ε; metric = DEFAULT_METRIC,
        parallel::Bool = length(x) > 500 && Threads.nthreads() > 1
    )
    m = getmetric(metric)
    s = get_fan_threshold(x, m, ε)
    m = recurrence_matrix(x, x, m, s, Val(parallel)) # to allow for non-symmetry
    return RecurrenceMatrix{NeighborNumber}(m)
end

"""
    CrossRecurrenceMatrix(x, y, ε::Real; kwargs...)
    CrossRecurrenceMatrix{FAN}(x, y, k::Int; kwargs...)

Create a cross recurrence matrix from trajectories `x` and `y`.

The cross recurrence matrix is a bivariate extension of the recurrence matrix.
For the time series `x`, `y`, of length `n` and `m`, respectively, it is a
sparse `n×m` matrix of Boolean values, such that if `d(x[i], y[j]) ≤ ε`,
then the cell `(i, j)` of the matrix will have a `true` value.

Note that, unlike univariate recurrence matrices, cross recurrence matrices
are not generally symmetric, regardless of the method used to make them.

See [`RecurrenceMatrix`](@ref) for details, references and keywords.
See also: [`JointRecurrenceMatrix`](@ref).
"""
function CrossRecurrenceMatrix{WithinRange}(x, y, ε; metric = DEFAULT_METRIC,
    parallel::Bool = length(x) > 500 && Threads.nthreads() > 1,
    kwargs...)
    m = getmetric(metric)
    s = resolve_scale(x, y, m, ε; kwargs...)
    m = recurrence_matrix(x, y, m, s, Val(parallel))
    return CrossRecurrenceMatrix{WithinRange}(m)
end

CrossRecurrenceMatrix(args...; kwargs...) = CrossRecurrenceMatrix{WithinRange}(args...; kwargs...)

function CrossRecurrenceMatrix{NeighborNumber}(x, y, ε; metric = DEFAULT_METRIC,
    parallel::Bool = length(x) > 500 && Threads.nthreads() > 1,
    kwargs...)
    m = getmetric(metric)
    s = get_fan_threshold(x, y, m, ε)
    m = recurrence_matrix(x, y, m, s, Val(parallel))
    return CrossRecurrenceMatrix{NeighborNumber}(m)
end

"""
    JointRecurrenceMatrix(x, y, ε; kwargs...)
    JointRecurrenceMatrix{FAN}(x, y, ε; kwargs...)

Create a joint recurrence matrix from `x` and `y`.

The joint recurrence matrix considers the recurrences of the trajectories
of `x` and `y` separately, and looks for points where both recur
simultaneously. It is calculated by the element-wise multiplication
of the recurrence matrices of `x` and `y`. If `x` and `y` are of different
length, the recurrences are only calculated until the length of the shortest one.

See [`RecurrenceMatrix`](@ref) for details, references and keywords.
See also: [`CrossRecurrenceMatrix`](@ref).
"""
function JointRecurrenceMatrix{T}(x, y, ε; kwargs...) where T
    n = min(size(x,1), size(y,1))
    if n == size(x,1) && n == size(y,1)
        rm1 = RecurrenceMatrix{T}(x, ε; kwargs...)
        rm2 = RecurrenceMatrix{T}(y, ε; kwargs...)
    else
        rm1 = RecurrenceMatrix{T}(x[1:n,:], ε; kwargs...)
        rm2 = RecurrenceMatrix{T}(y[1:n,:], ε; kwargs...)
    end
    return JointRecurrenceMatrix{T}(rm1.data .* rm2.data)
end

JointRecurrenceMatrix(args...; kwargs...) = JointRecurrenceMatrix{WithinRange}(args...; kwargs...)

"""
    JointRecurrenceMatrix(R1, R2; kwargs...)

Create a joint recurrence matrix from given recurrence matrices `R1, R2`.
"""
function JointRecurrenceMatrix(
    R1::AbstractRecurrenceMatrix{T}, R2::AbstractRecurrenceMatrix{T}; kwargs...
    ) where T
    R3 = R1.data .* R2.data
    return JointRecurrenceMatrix{T}(R3)
end

################################################################################
# Scaling / fixed rate / fixed amount of neighbors
################################################################################
# here args... is (x, y, metric, ε) or just (x, metric, ε)
function resolve_scale(args...; scale=1, fixedrate=false)
    ε = args[end]
    # Check fixed recurrence rate - ε must be within (0, 1)
    if fixedrate
        sfun = (m) -> quantile(vec(m), ε)
        return resolve_scale(Base.front(args)..., 1.0; scale=sfun, fixedrate=false)
    else
        scale_value = _computescale(scale, Base.front(args)...)
        return ε*scale_value
    end
end

# If `scale` is a function, compute the numeric value of the scale based on the
# distance matrix; otherwise return the value of `scale` itself
_computescale(scale::Real, args...) = scale
_computescale(scale::Function, x, metric::Metric) =
_computescale(scale, x, x, metric)

# generic method that uses `distancematrix`
function _computescale(scale::Function, x, y, metric)
    if x===y
        distances = zeros(Int(length(x)*(length(x)-1)/2), 1)
        c = 0
        @inbounds for i in 1:length(x)-1, j=(i+1):length(x)
            distances[c+=1] = evaluate(metric, x[i], y[j])
        end
    else
        distances = distancematrix(x, y, metric)
    end
    return scale(distances)
end
# specific methods to avoid `distancematrix`
function _computescale(scale::typeof(maximum), x, y, metric::Metric)
    maxvalue = zero(eltype(x))
    if x===y
        @inbounds for i in 1:length(x)-1, j=(i+1):length(x)
            newvalue = evaluate(metric, x[i], y[j])
            (newvalue > maxvalue) && (maxvalue = newvalue)
        end
    else
        @inbounds for xi in x, yj in y
            newvalue = evaluate(metric, xi, yj)
            (newvalue > maxvalue) && (maxvalue = newvalue)
        end
    end
    return maxvalue
end
function _computescale(scale::typeof(mean), x, y, metric::Metric)
    meanvalue = 0.0
    if x===y
        @inbounds for i in 1:length(x)-1, j=(i+1):length(x)
            meanvalue += evaluate(metric, x[i], y[j])
        end
        denominator = length(x)*(length(x)-1)/2
    else
        @inbounds for xi in x, yj in y
            meanvalue += evaluate(metric, xi, yj)
        end
        denominator = Float64(length(x)*length(y))
    end
    return meanvalue/denominator
end

"""
    get_fan_threshold(args) → ε_fan
Compute the adaptive Fixed Amount of Neibours (FAN) `ε_fan`
Here args... is (x, y, metric, ε) or just (x, metric, ε)
"""
function get_fan_threshold(x, y, metric, ε)
    @assert 0 < ε < 1 "Global recurrence rate must be ∈ (0, 1)"
    fan_threshold = zeros(length(y))
    d = distancematrix(x, y, metric)
    if x === y
        ε += 1/length(x)
    end
    for i in axes(d, 2)
        fan_threshold[i] = quantile(view(d, : ,i), ε)
    end
    return fan_threshold
end

get_fan_threshold(x, metric, ε) = get_fan_threshold(x, x, metric, ε)


################################################################################
# recurrence_matrix - Low level interface
################################################################################
# TODO: increase the efficiency here by not computing everything!

# Core function

# First, we define the non-parallel versions.

# For two datasets

"""
    recurrence_matrix(x, y, metric::Metric, ε, parallel::Val)

Return a sparse matrix which encodes recurrence points.

Note that `parallel` may be either `Val(true)` or `Val(false)`.
"""
function recurrence_matrix(xx::AbstractDataset, yy::AbstractDataset, metric::Metric, ε, ::Val{false})
    x = xx.data
    y = yy.data
    @assert ε isa Real || length(ε) == length(y)
    rowvals = Vector{Int}()
    colvals = Vector{Int}()
    for j in eachindex(y)
        nzcol = 0
        for i in eachindex(x)
            @inbounds if evaluate(metric, x[i], y[j]) ≤ ( (ε isa Real) ? ε : ε[j] )
                push!(rowvals, i)
                nzcol += 1
            end
        end
        append!(colvals, fill(j, (nzcol,)))
    end
    nzvals = fill(true, (length(rowvals),))
    return sparse(rowvals, colvals, nzvals, length(x), length(y))
end

# Vector version can be more specialized (and metric is irrelevant)
function recurrence_matrix(x::AbstractVector, y::AbstractVector, metric::Metric, ε, ::Val{false})
    @assert ε isa Real || length(ε) == length(y)
    rowvals = Vector{Int}()
    colvals = Vector{Int}()
    for j in eachindex(y)
        nzcol = 0
        for i in eachindex(x)
            if @inbounds abs(x[i] - y[j]) ≤ ( (ε isa Real) ? ε : ε[j] )
                push!(rowvals, i)
                nzcol += 1
            end
        end
        append!(colvals, fill(j, (nzcol,)))
    end
    nzvals = fill(true, (length(rowvals),))
    return sparse(rowvals, colvals, nzvals, length(x), length(y))
end

# For one dataset
function recurrence_matrix(x::AbstractVector, metric::Metric, ε, ::Val{false})
    @assert ε isa Real || length(ε) == length(y)
    rowvals = Vector{Int}()
    colvals = Vector{Int}()
    for j in eachindex(x)
        nzcol = 0
        for i in 1:j
            if @inbounds abs(x[i] - x[j]) ≤ ( (ε isa Real) ? ε : ε[j] )
                push!(rowvals, i)
                nzcol += 1
            end
        end
        append!(colvals, fill(j, (nzcol,)))
    end
    nzvals = fill(true, (length(rowvals),))
    return Symmetric(sparse(rowvals, colvals, nzvals, length(x), length(x)), :U)
end

function recurrence_matrix(xx::AbstractDataset, metric::Metric, ε, ::Val{false})
    x = xx.data
    @assert ε isa Real || length(ε) == length(y)
    rowvals = Vector{Int}()
    colvals = Vector{Int}()
    for j in eachindex(x)
        nzcol = 0
        for i in 1:j
            @inbounds if evaluate(metric, x[i], x[j]) ≤ ( (ε isa Real) ? ε : ε[j] )
                push!(rowvals, i)
                nzcol += 1
            end
        end
        append!(colvals, fill(j, (nzcol,)))
    end
    nzvals = fill(true, (length(rowvals),))
    return Symmetric(sparse(rowvals, colvals, nzvals, length(x), length(x)), :U)
end


# Now, we define the parallel versions of these functions.

# Core function
function recurrence_matrix(xx::AbstractDataset, yy::AbstractDataset, metric::Metric, ε, ::Val{true})
    x = xx.data
    y = yy.data
    @assert ε isa Real || length(ε) == length(y)
    # We create an `Array` of `Array`s, for each thread to have its
    # own array to push to.  This avoids race conditions with
    # multiple threads pushing to the same `Array` (`Array`s are not atomic).
    rowvals = [Vector{Int}() for _ in 1:Threads.nthreads()]
    colvals = [Vector{Int}() for _ in 1:Threads.nthreads()]

    # This is the same logic as the serial function, but parallelized.
    Threads.@threads for j in eachindex(y)
        threadn = Threads.threadid()
        nzcol = 0
        for i in eachindex(x)
            @inbounds if evaluate(metric, x[i], y[j]) ≤ ( (ε isa Real) ? ε : ε[j] )
                push!(rowvals[threadn], i) # push to the thread-specific row array
                nzcol += 1
            end
        end
        append!(colvals[threadn], fill(j, (nzcol,)))
    end
    finalrows = vcat(rowvals...) # merge into one array
    finalcols = vcat(colvals...) # merge into one array
    nzvals = fill(true, (length(finalrows),))
    return sparse(finalrows, finalcols, nzvals, length(x), length(y))
end

# Vector version can be more specialized (and metric is irrelevant)
function recurrence_matrix(x::AbstractVector, y::AbstractVector, metric::Metric, ε, ::Val{true})
    ε isa Real || length(ε) == length(x)
    # We create an `Array` of `Array`s, for each thread to have its
    # own array to push to.  This avoids race conditions with
    # multiple threads pushing to the same `Array` (`Array`s are not atomic).
    rowvals = [Vector{Int}() for _ in 1:Threads.nthreads()]
    colvals = [Vector{Int}() for _ in 1:Threads.nthreads()]

    # This is the same logic as the serial function, but parallelized.
    Threads.@threads for j in eachindex(y)
        threadn = Threads.threadid()
        nzcol = 0
        for i in eachindex(x)
            @inbounds if abs(x[i] - y[j]) ≤ ( (ε isa Real) ? ε : ε[j] )
                push!(rowvals[threadn], i) # push to the thread-specific row array
                nzcol += 1
            end
        end
        append!(colvals[threadn], fill(j, (nzcol,)))
    end
    finalrows = vcat(rowvals...) # merge into one array
    finalcols = vcat(colvals...) # merge into one array
    nzvals = fill(true, (length(finalrows),))
    return sparse(finalrows, finalcols, nzvals, length(x), length(y))
end


function recurrence_matrix(x::AbstractVector, metric::Metric, ε, ::Val{true})
    @assert ε isa Real || length(ε) == length(y)
    # We create an `Array` of `Array`s, for each thread to have its
    # own array to push to.  This avoids race conditions with
    # multiple threads pushing to the same `Array` (`Array`s are not atomic).
    rowvals = [Vector{Int}() for _ in 1:Threads.nthreads()]
    colvals = [Vector{Int}() for _ in 1:Threads.nthreads()]

    # This is the same logic as the serial function, but parallelized.
    Threads.@threads for k in partition_indices(length(x))
        threadn = Threads.threadid()
        for j in k
            nzcol = 0
            for i in 1:j
                @inbounds if abs(x[i] - x[j]) ≤ ( (ε isa Real) ? ε : ε[j] )
                    push!(rowvals[threadn], i) # push to the thread-specific row array
                    nzcol += 1
                end
            end
            append!(colvals[threadn], fill(j, (nzcol,)))
        end
    end
    finalrows = vcat(rowvals...) # merge into one array
    finalcols = vcat(colvals...) # merge into one array
    nzvals = fill(true, (length(finalrows),))
    return Symmetric(sparse(finalrows, finalcols, nzvals, length(x), length(x)), :U)
end

function recurrence_matrix(xx::AbstractDataset, metric::Metric, ε, ::Val{true})
    x = xx.data
    @assert ε isa Real || length(ε) == length(y)
    # We create an `Array` of `Array`s, for each thread to have its
    # own array to push to.  This avoids race conditions with
    # multiple threads pushing to the same `Array` (`Array`s are not atomic).
    rowvals = [Vector{Int}() for _ in 1:Threads.nthreads()]
    colvals = [Vector{Int}() for _ in 1:Threads.nthreads()]

    # This is the same logic as the serial function, but parallelized.
    Threads.@threads for k in partition_indices(length(x))
        threadn = Threads.threadid()
        for j in k
            nzcol = 0
            for i in 1:j
                @inbounds if evaluate(metric, x[i], x[j]) ≤ ( (ε isa Real) ? ε : ε[j] )
                    push!(rowvals[threadn], i) # push to the thread-specific row array
                    nzcol += 1
                end
            end
            append!(colvals[threadn], fill(j, (nzcol,)))
        end
    end
    finalrows = vcat(rowvals...) # merge into one array
    finalcols = vcat(colvals...) # merge into one array
    nzvals = fill(true, (length(finalrows),))
    return Symmetric(sparse(finalrows, finalcols, nzvals, length(x), length(x)), :U)
end<|MERGE_RESOLUTION|>--- conflicted
+++ resolved
@@ -112,36 +112,9 @@
 value. The criteria to evaluate distances between data points are defined
 based on the keyword arguments.
 
-<<<<<<< HEAD
 [^Marwan2007]:
     N. Marwan *et al.*, "Recurrence plots for the analysis of complex systems",
     [Phys. Reports 438*(5-6), 237-329 (2007)](https://doi.org/10.1016/j.physrep.2006.11.001)
-=======
-    RecurrenceMatrix{FAN}(x, k::Int; kwargs...)
-
-The parametrized constructor `RecurrenceMatrix{FAN}` creates the recurrence matrix
-with a fixed number of `k` neighbors for each point in the phase space, i.e. the number
-of recurrences is the same for all columns of the recurrence matrix.
-In such case, `ε` is taken as the target fixed local recurrence rate,
-defined as a value between 0 and 1, and `scale` and `fixedrate` are ignored.
-This is often referred to in the literature as the method of "Fixed Amount of Nearest Neighbors"
-(or FAN for short). 
-
-`FAN` is nothing more than an alias of [`NeighborNumber`](@ref).
-If no parameter is specified, `RecurrenceMatrix` returns a
-`RecurrenceMatrix{WithinRange}` object, meaning that recurrences will be taken
-for pairs of data points whose distance is ≤ `ε`. Note that while recurrence matrices
-with neighbors defined within a given range are always symmetric, those defined
-by a fixed amount of neighbors can be non-symmetric.
-
-See also: [`CrossRecurrenceMatrix`](@ref), [`JointRecurrenceMatrix`](@ref) and
-use [`recurrenceplot`](@ref) to turn the result of these functions into a plottable format.
-
-## References
-[1] : N. Marwan *et al.*, "Recurrence plots for the analysis of complex systems",
-*Phys. Reports 438*(5-6), 237-329 (2007).
-[DOI:10.1016/j.physrep.2006.11.001](https://doi.org/10.1016/j.physrep.2006.11.001)
->>>>>>> 173e3dbf
 
 [^Marwan2015]:
     N. Marwan & C.L. Webber, *Recurrence Quantification Analysis. Theory and Best Practices*
@@ -267,17 +240,17 @@
 # Scaling / fixed rate / fixed amount of neighbors
 ################################################################################
 # here args... is (x, y, metric, ε) or just (x, metric, ε)
-function resolve_scale(args...; scale=1, fixedrate=false)
-    ε = args[end]
-    # Check fixed recurrence rate - ε must be within (0, 1)
+function resolve_scale(x, y, metric, ε; scale=1, fixedrate=false)
     if fixedrate
+        @assert 0 < ε < 1 "ε must be within (0, 1) for fixed rate"
         sfun = (m) -> quantile(vec(m), ε)
-        return resolve_scale(Base.front(args)..., 1.0; scale=sfun, fixedrate=false)
+        return resolve_scale(x, y, metric, 1.0; scale=sfun, fixedrate=false)
     else
-        scale_value = _computescale(scale, Base.front(args)...)
+        scale_value = _computescale(scale, x, y, metric)
         return ε*scale_value
     end
 end
+resolve_scale(x, metric, ε) = resolve_scale(x, x, metric, ε)
 
 # If `scale` is a function, compute the numeric value of the scale based on the
 # distance matrix; otherwise return the value of `scale` itself
