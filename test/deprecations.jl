using Random

xm = rand(10, 2)
ym = rand(10, 2)
v = Dataset(rand(10, 2))
@testset "Deprecations" begin
<<<<<<< HEAD
    @test_logs (:warn, "`RecurrenceMatrix(x::AbstractMatrix, ε; kwargs...)` is deprecated, use `RecurrenceMatrix(Dataset(x), ε; kwargs...)`") RecurrenceMatrix(xm, 0.5)
    @test_logs (:warn, "`CrossRecurrenceMatrix(x::AbstractMatrix, y, ε; kwargs...)` is deprecated, use `CrossRecurrenceMatrix(Dataset(x), y, ε; kwargs...)`") CrossRecurrenceMatrix(xm, v, 0.5)
    @test_logs (:warn, "`CrossRecurrenceMatrix(x, y::AbstractMatrix, ε; kwargs...)` is deprecated, use `CrossRecurrenceMatrix(x, Dataset(y), ε; kwargs...)`") CrossRecurrenceMatrix(v, ym, 0.5)
    @test_logs (:warn, "`CrossRecurrenceMatrix(x::AbstractMatrix, y::AbstractMatrix, ε; kwargs...)` is deprecated, use `CrossRecurrenceMatrix(Dataset(x), Dataset(y), ε; kwargs...)`") CrossRecurrenceMatrix(xm, ym, 0.5)
    @test_logs (:warn, "`JointRecurrenceMatrix(x::AbstractMatrix, y, ε; kwargs...)` is deprecated, use `JointRecurrenceMatrix(Dataset(x), y, ε; kwargs...)`") JointRecurrenceMatrix(xm, v, 0.5)
    @test_logs (:warn, "`JointRecurrenceMatrix(x, y::AbstractMatrix, ε; kwargs...)` is deprecated, use `JointRecurrenceMatrix(x, Dataset(y), ε; kwargs...)`") JointRecurrenceMatrix(v, ym, 0.5)
    @test_logs (:warn, "`JointRecurrenceMatrix(x::AbstractMatrix, y::AbstractMatrix, ε; kwargs...)` is deprecated, use `JointRecurrenceMatrix(Dataset(x), Dataset(y), ε; kwargs...)`") JointRecurrenceMatrix(xm, ym, 0.5)
    R = RecurrenceMatrix(xm[:,1], 0.5)
    rqa_params = rqa(R, onlydiagonal=true)
    @test_logs (:warn, "x.RR is deprecated for results of `rqa`; use x[:RR] instead") rqa_params.RR
    rqa_tuple = rqa(NamedTuple, R, onlydiagonal=true)
    @test rqa_params[:RR] == rqa_tuple.RR
    @test rqa_params[:DET] == rqa_tuple.DET
    @test rqa_params[:ENTR] == rqa_tuple.ENTR
    @test rqa_params[:L] == rqa_tuple.L
=======
    @test_logs (:warn, "`RecurrenceMatrix{WithinRange}(x::AbstractMatrix, ε; kwargs...)` is deprecated, use `RecurrenceMatrix{WithinRange}(Dataset(x), ε; kwargs...)`") RecurrenceMatrix(xm, 0.5)
    @test_logs (:warn, "`CrossRecurrenceMatrix{WithinRange}(x::AbstractMatrix, y, ε; kwargs...)` is deprecated, use `CrossRecurrenceMatrix{WithinRange}(Dataset(x), y, ε; kwargs...)`") CrossRecurrenceMatrix(xm, v, 0.5)
    @test_logs (:warn, "`CrossRecurrenceMatrix{WithinRange}(x, y::AbstractMatrix, ε; kwargs...)` is deprecated, use `CrossRecurrenceMatrix{WithinRange}(x, Dataset(y), ε; kwargs...)`") CrossRecurrenceMatrix(v, ym, 0.5)
    @test_logs (:warn, "`CrossRecurrenceMatrix{WithinRange}(x::AbstractMatrix, y::AbstractMatrix, ε; kwargs...)` is deprecated, use `CrossRecurrenceMatrix{WithinRange}(Dataset(x), Dataset(y), ε; kwargs...)`") CrossRecurrenceMatrix(xm, ym, 0.5)
    @test_logs (:warn, "`JointRecurrenceMatrix{WithinRange}(x::AbstractMatrix, y, ε; kwargs...)` is deprecated, use `JointRecurrenceMatrix{WithinRange}(Dataset(x), y, ε; kwargs...)`") JointRecurrenceMatrix(xm, v, 0.5)
    @test_logs (:warn, "`JointRecurrenceMatrix{WithinRange}(x, y::AbstractMatrix, ε; kwargs...)` is deprecated, use `JointRecurrenceMatrix{WithinRange}(x, Dataset(y), ε; kwargs...)`") JointRecurrenceMatrix(v, ym, 0.5)
    @test_logs (:warn, "`JointRecurrenceMatrix{WithinRange}(x::AbstractMatrix, y::AbstractMatrix, ε; kwargs...)` is deprecated, use `JointRecurrenceMatrix{WithinRange}(Dataset(x), Dataset(y), ε; kwargs...)`") JointRecurrenceMatrix(xm, ym, 0.5)
>>>>>>> d7c5f3f9
end<|MERGE_RESOLUTION|>--- conflicted
+++ resolved
@@ -4,23 +4,16 @@
 ym = rand(10, 2)
 v = Dataset(rand(10, 2))
 @testset "Deprecations" begin
-<<<<<<< HEAD
-    @test_logs (:warn, "`RecurrenceMatrix(x::AbstractMatrix, ε; kwargs...)` is deprecated, use `RecurrenceMatrix(Dataset(x), ε; kwargs...)`") RecurrenceMatrix(xm, 0.5)
-    @test_logs (:warn, "`CrossRecurrenceMatrix(x::AbstractMatrix, y, ε; kwargs...)` is deprecated, use `CrossRecurrenceMatrix(Dataset(x), y, ε; kwargs...)`") CrossRecurrenceMatrix(xm, v, 0.5)
-    @test_logs (:warn, "`CrossRecurrenceMatrix(x, y::AbstractMatrix, ε; kwargs...)` is deprecated, use `CrossRecurrenceMatrix(x, Dataset(y), ε; kwargs...)`") CrossRecurrenceMatrix(v, ym, 0.5)
-    @test_logs (:warn, "`CrossRecurrenceMatrix(x::AbstractMatrix, y::AbstractMatrix, ε; kwargs...)` is deprecated, use `CrossRecurrenceMatrix(Dataset(x), Dataset(y), ε; kwargs...)`") CrossRecurrenceMatrix(xm, ym, 0.5)
-    @test_logs (:warn, "`JointRecurrenceMatrix(x::AbstractMatrix, y, ε; kwargs...)` is deprecated, use `JointRecurrenceMatrix(Dataset(x), y, ε; kwargs...)`") JointRecurrenceMatrix(xm, v, 0.5)
-    @test_logs (:warn, "`JointRecurrenceMatrix(x, y::AbstractMatrix, ε; kwargs...)` is deprecated, use `JointRecurrenceMatrix(x, Dataset(y), ε; kwargs...)`") JointRecurrenceMatrix(v, ym, 0.5)
-    @test_logs (:warn, "`JointRecurrenceMatrix(x::AbstractMatrix, y::AbstractMatrix, ε; kwargs...)` is deprecated, use `JointRecurrenceMatrix(Dataset(x), Dataset(y), ε; kwargs...)`") JointRecurrenceMatrix(xm, ym, 0.5)
+    # rqa types
     R = RecurrenceMatrix(xm[:,1], 0.5)
     rqa_params = rqa(R, onlydiagonal=true)
     @test_logs (:warn, "x.RR is deprecated for results of `rqa`; use x[:RR] instead") rqa_params.RR
-    rqa_tuple = rqa(NamedTuple, R, onlydiagonal=true)
+    @test_logs (:warn, "RQA with `NamedTuple` output is deprecated, and will be removed in later versions") rqa_tuple = rqa(NamedTuple, R, onlydiagonal=true)
     @test rqa_params[:RR] == rqa_tuple.RR
     @test rqa_params[:DET] == rqa_tuple.DET
     @test rqa_params[:ENTR] == rqa_tuple.ENTR
     @test rqa_params[:L] == rqa_tuple.L
-=======
+    # Matrix inputs
     @test_logs (:warn, "`RecurrenceMatrix{WithinRange}(x::AbstractMatrix, ε; kwargs...)` is deprecated, use `RecurrenceMatrix{WithinRange}(Dataset(x), ε; kwargs...)`") RecurrenceMatrix(xm, 0.5)
     @test_logs (:warn, "`CrossRecurrenceMatrix{WithinRange}(x::AbstractMatrix, y, ε; kwargs...)` is deprecated, use `CrossRecurrenceMatrix{WithinRange}(Dataset(x), y, ε; kwargs...)`") CrossRecurrenceMatrix(xm, v, 0.5)
     @test_logs (:warn, "`CrossRecurrenceMatrix{WithinRange}(x, y::AbstractMatrix, ε; kwargs...)` is deprecated, use `CrossRecurrenceMatrix{WithinRange}(x, Dataset(y), ε; kwargs...)`") CrossRecurrenceMatrix(v, ym, 0.5)
@@ -28,5 +21,4 @@
     @test_logs (:warn, "`JointRecurrenceMatrix{WithinRange}(x::AbstractMatrix, y, ε; kwargs...)` is deprecated, use `JointRecurrenceMatrix{WithinRange}(Dataset(x), y, ε; kwargs...)`") JointRecurrenceMatrix(xm, v, 0.5)
     @test_logs (:warn, "`JointRecurrenceMatrix{WithinRange}(x, y::AbstractMatrix, ε; kwargs...)` is deprecated, use `JointRecurrenceMatrix{WithinRange}(x, Dataset(y), ε; kwargs...)`") JointRecurrenceMatrix(v, ym, 0.5)
     @test_logs (:warn, "`JointRecurrenceMatrix{WithinRange}(x::AbstractMatrix, y::AbstractMatrix, ε; kwargs...)` is deprecated, use `JointRecurrenceMatrix{WithinRange}(Dataset(x), Dataset(y), ε; kwargs...)`") JointRecurrenceMatrix(xm, ym, 0.5)
->>>>>>> d7c5f3f9
 end