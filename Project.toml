name = "RecurrenceAnalysis"
uuid = "639c3291-70d9-5ea2-8c5b-839eba1ee399"
repo = "https://github.com/JuliaDynamics/RecurrenceAnalysis.jl.git"
version = "1.9.0"

[deps]
DelayEmbeddings = "5732040d-69e3-5649-938a-b6b4f237613f"
DelimitedFiles = "8bb1440f-4735-579b-a4ab-409b98df4dab"
Distances = "b4f34e82-e78d-54a5-968a-f98e89d6e8f7"
Graphs = "86223c79-3864-5bf0-83f7-82e725a168b6"
LinearAlgebra = "37e2e46d-f89d-539d-b4ee-838fcccc9c8e"
Random = "9a3f8284-a2c9-5f02-9a11-845980a1fd5c"
SparseArrays = "2f01184e-e22b-5df5-ae63-d93ebab69eaf"
StaticArrays = "90137ffa-7385-5640-81b9-e52037218182"
Statistics = "10745b16-79ce-11e8-11f9-7d13ad32a3b2"
UnicodePlots = "b8865327-cd53-5732-bb35-84acbb429228"

[compat]
DelayEmbeddings = "2"
Distances = "0.8, 0.9, 0.10"
Graphs = "1.6"
StaticArrays = "0.8,0.9,0.10,0.11,0.12, 1.0"
<<<<<<< HEAD
UnicodePlots = "1, 2, 3"
=======
UnicodePlots = "0.3, 1, 2, 3"
>>>>>>> 52429f31
julia = "1.5"

[extras]
DataStructures = "864edb3b-99cc-5e75-8d2d-829cb0a9cfe8"
Downloads = "f43a241f-c20a-4ad4-852c-f6b1247861c6"
DynamicalSystemsBase = "6e36e845-645a-534a-86f2-f5d4aa5a06b4"
Random = "9a3f8284-a2c9-5f02-9a11-845980a1fd5c"
SparseArrays = "2f01184e-e22b-5df5-ae63-d93ebab69eaf"
Statistics = "10745b16-79ce-11e8-11f9-7d13ad32a3b2"
Test = "8dfed614-e22c-5e08-85e1-65c5234f0b40"

[targets]
test = ["Statistics", "Test", "SparseArrays", "Random", "DynamicalSystemsBase",
"DataStructures", "Downloads"]<|MERGE_RESOLUTION|>--- conflicted
+++ resolved
@@ -20,11 +20,7 @@
 Distances = "0.8, 0.9, 0.10"
 Graphs = "1.6"
 StaticArrays = "0.8,0.9,0.10,0.11,0.12, 1.0"
-<<<<<<< HEAD
-UnicodePlots = "1, 2, 3"
-=======
 UnicodePlots = "0.3, 1, 2, 3"
->>>>>>> 52429f31
 julia = "1.5"
 
 [extras]
